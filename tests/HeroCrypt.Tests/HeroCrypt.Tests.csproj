--- conflicted
+++ resolved
@@ -8,13 +8,8 @@
 
   <ItemGroup>
     <PackageReference Include="coverlet.collector" Version="6.0.4" />
-<<<<<<< HEAD
-    <PackageReference Include="Microsoft.NET.Test.Sdk" Version="17.14.1" />
+    <PackageReference Include="Microsoft.NET.Test.Sdk" Version="18.0.0" />
     <PackageReference Include="Microsoft.Extensions.DependencyInjection" Version="9.0.10" />
-=======
-    <PackageReference Include="Microsoft.NET.Test.Sdk" Version="18.0.0" />
-    <PackageReference Include="Microsoft.Extensions.DependencyInjection" Version="9.0.9" />
->>>>>>> c18a3565
     <PackageReference Include="Microsoft.Extensions.Logging.Console" Version="9.0.9" />
     <PackageReference Include="xunit.v3" Version="3.1.0" />
     <PackageReference Include="xunit.runner.visualstudio" Version="3.1.5" />
