--- conflicted
+++ resolved
@@ -8,19 +8,11 @@
 
   <ItemGroup>
     <PackageReference Include="coverlet.collector" Version="6.0.4" />
-<<<<<<< HEAD
-    <PackageReference Include="Microsoft.NET.Test.Sdk" Version="17.14.1" />
-    <PackageReference Include="Microsoft.Extensions.DependencyInjection" Version="9.0.9" />
-    <PackageReference Include="Microsoft.Extensions.Logging.Console" Version="9.0.10" />
-    <PackageReference Include="xunit.v3" Version="3.0.1" />
-    <PackageReference Include="xunit.runner.visualstudio" Version="3.1.4" />
-=======
     <PackageReference Include="Microsoft.NET.Test.Sdk" Version="18.0.0" />
     <PackageReference Include="Microsoft.Extensions.DependencyInjection" Version="9.0.10" />
-    <PackageReference Include="Microsoft.Extensions.Logging.Console" Version="9.0.9" />
+    <PackageReference Include="Microsoft.Extensions.Logging.Console" Version="9.0.10" />
     <PackageReference Include="xunit.v3" Version="3.1.0" />
     <PackageReference Include="xunit.runner.visualstudio" Version="3.1.5" />
->>>>>>> 40b6e28a
   </ItemGroup>
 
   <ItemGroup>
